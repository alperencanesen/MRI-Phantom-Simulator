<<<<<<< HEAD
name: Streamlit app

on:
  push:
    branches: [ "main" ]
  pull_request:
    branches: [ "main" ]

permissions:
  contents: read

jobs:
  streamlit:
    runs-on: ubuntu-latest
    steps:
      - uses: actions/checkout@v4
      - uses: actions/setup-python@v5
        with:
          python-version: '3.11'
      - uses: streamlit/streamlit-app-action@v0.0.3
        with:
          app-path: app.py
          ruff: false    # Ruff’ı kapattık
          install-deps: true
=======
>>>>>>> 6e9b3997
<|MERGE_RESOLUTION|>--- conflicted
+++ resolved
@@ -1,4 +1,3 @@
-<<<<<<< HEAD
 name: Streamlit app
 
 on:
@@ -23,5 +22,4 @@
           app-path: app.py
           ruff: false    # Ruff’ı kapattık
           install-deps: true
-=======
->>>>>>> 6e9b3997
+          requirements-file: requirements.txt